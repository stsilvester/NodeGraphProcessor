--- conflicted
+++ resolved
@@ -29,7 +29,6 @@
     visibility: visible;
 }
 
-<<<<<<< HEAD
 #contents #top .executed #connector, #contents #top .executed #connector #cap,
 #contents #top .executes #connector, #contents #top .executes #connector #cap,
 #contents #top .true #connector, #contents #top .true #connector #cap,
@@ -43,7 +42,8 @@
 .Highlight
 {
     background-color: rgba(0, 63, 63, 0.8);
-=======
+}
+
 ParameterNodeView #title {
     height: 16px;
 }
@@ -96,5 +96,4 @@
 
 ParameterNodeView #controls EnumField > VisualElement > VisualElement {
     margin-right: -2px;
->>>>>>> 65fa6cad
 }