--- conflicted
+++ resolved
@@ -4,7 +4,6 @@
 The format is based on [Keep a Changelog](http://keepachangelog.com/en/1.0.0/)
 and this project adheres to [Semantic Versioning](http://semver.org/spec/v2.0.0.html).
 
-<<<<<<< HEAD
 ## [1.0.0]
 
 ### Added
@@ -12,7 +11,7 @@
 
 ### Change
 - Serialization backend (use [SerializeReference] instead of JSON)
-=======
+
 ## [0.10.4]
 
 ### Added
@@ -23,7 +22,6 @@
 - Fix inconsistent field drawer positions after unsupported fields
 - Fixed port sync code
 - Fixed exception to log not handling correctly the stacktraces
->>>>>>> 9cb17d58
 
 ## [0.10.1]
 
