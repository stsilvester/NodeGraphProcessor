﻿using System.Collections;
using System.Collections.Generic;
using UnityEngine;
using System;
using System.Reflection;
using Unity.Jobs;
using System.Linq;

namespace GraphProcessor
{
	public delegate IEnumerable< PortData > CustomPortBehaviorDelegate(List< SerializableEdge > edges);
	public delegate IEnumerable< PortData > CustomPortTypeBehaviorDelegate(string fieldName, string displayName, object value);

	[Serializable]
	public abstract class BaseNode
	{
		/// <summary>
		/// Name of the node, it will be displayed in the title section
		/// </summary>
		/// <returns></returns>
		public virtual string       name => GetType().Name;

		/// <summary>
		/// Set a custom uss file for the node. We use a Resources.Load to get the stylesheet so be sure to put the correct resources path
		/// https://docs.unity3d.com/ScriptReference/Resources.Load.html
		/// </summary>
        public virtual string       layoutStyle => string.Empty;

		/// <summary>
		/// If the node can be locked or not
		/// </summary>
        public virtual bool         unlockable => true; 

		/// <summary>
		/// Is the node is locked (if locked it can't be moved)
		/// </summary>
        public virtual bool         isLocked => nodeLock; 

        //id
        public string				GUID;

		public int					computeOrder = -1;

		/// <summary>Tell wether or not the node can be processed. Do not check anything from inputs because this step happens before inputs are sent to the node</summary>
		public virtual bool			canProcess => true;

		/// <summary>Show the node controlContainer only when the mouse is over the node</summary>
		public virtual bool			showControlsOnHover => false;

		/// <summary>
		/// Container of input ports
		/// </summary>
		[NonSerialized]
		public NodeInputPortContainer	inputPorts;
		/// <summary>
		/// Container of output ports
		/// </summary>
		[NonSerialized]
		public NodeOutputPortContainer	outputPorts;

		//Node view datas
		public Rect					position;
		/// <summary>
		/// Is the node expanded
		/// </summary>
		public bool					expanded;
		/// <summary>
		/// Is debug visible
		/// </summary>
		public bool					debug;
		/// <summary>
		/// Node locked state
		/// </summary>
        public bool                 nodeLock;

        public delegate void		ProcessDelegate();

		/// <summary>
		/// Triggered when the node is processes
		/// </summary>
		public event ProcessDelegate	onProcessed;
		public event Action< string, NodeMessageType >	onMessageAdded;
		public event Action< string >					onMessageRemoved;
		/// <summary>
		/// Triggered after an edge was connected on the node
		/// </summary>
		public event Action< SerializableEdge >			onAfterEdgeConnected;
		/// <summary>
		/// Triggered after an edge was disconnected on the node
		/// </summary>
		public event Action< SerializableEdge >			onAfterEdgeDisconnected;

		/// <summary>
		/// Triggered after a single/list of port(s) is updated, the parameter is the field name
		/// </summary>
		public event Action< string >					onPortsUpdated;

		[NonSerialized]
		bool _needsInspector = false;

		/// <summary>
		/// Does the node needs to be visible in the inspector (when selected).
		/// </summary>
		public virtual bool			needsInspector => _needsInspector;

		[NonSerialized]
<<<<<<< HEAD
		Dictionary< string, NodeFieldInformation >	nodeFields;
=======
		internal Dictionary< string, NodeFieldInformation >	nodeFields = new Dictionary< string, NodeFieldInformation >();

		[NonSerialized]
		internal Dictionary< Type, CustomPortTypeBehaviorDelegate> customPortTypeBehaviorMap = new Dictionary<Type, CustomPortTypeBehaviorDelegate>();
>>>>>>> d765749d

		[NonSerialized]
		List< string >				messages;

		[NonSerialized]
		protected BaseGraph			graph;

		internal class NodeFieldInformation
		{
			public string						name;
			public string						fieldName;
			public FieldInfo					info;
			public bool							input;
			public bool							isMultiple;
			public string						tooltip;
			public CustomPortBehaviorDelegate	behavior;

			public NodeFieldInformation(FieldInfo info, string name, bool input, bool isMultiple, string tooltip, CustomPortBehaviorDelegate behavior)
			{
				this.input = input;
				this.isMultiple = isMultiple;
				this.info = info;
				this.name = name;
				this.fieldName = info.Name;
				this.behavior = behavior;
				this.tooltip = tooltip;
			}
		}

		struct PortUpdate
		{
			public List<string>	fieldNames;
			public BaseNode		node;

			public void Deconstruct(out List<string> fieldNames, out BaseNode node)
			{
				fieldNames = this.fieldNames;
				node = this.node;
			}
		}

		// Used in port update algorithm
		Stack<PortUpdate> fieldsToUpdate;
		HashSet<PortUpdate> updatedFields;

		/// <summary>
		/// Creates a node of type T at a certain position
		/// </summary>
		/// <param name="position">position in the graph in pixels</param>
		/// <typeparam name="T">type of the node</typeparam>
		/// <returns>the node instance</returns>
		public static T CreateFromType< T >(Vector2 position) where T : BaseNode
		{
			return CreateFromType(typeof(T), position) as T;
		}

		/// <summary>
		/// Creates a node of type nodeType at a certain position
		/// </summary>
		/// <param name="position">position in the graph in pixels</param>
		/// <typeparam name="nodeType">type of the node</typeparam>
		/// <returns>the node instance</returns>
		public static BaseNode CreateFromType(Type nodeType, Vector2 position)
		{
			if (!nodeType.IsSubclassOf(typeof(BaseNode)))
				return null;

			var node = Activator.CreateInstance(nodeType) as BaseNode;

			node.position = new Rect(position, new Vector2(100, 100));

			ExceptionToLog.Call(() => node.OnNodeCreated());

			return node;
		}

		#region Initialization

		[System.NonSerialized]
		public bool constructed = false;
		public bool initialized = false;

		// called by the BaseGraph when the node is added to the graph
		public void Initialize(BaseGraph graph)
		{
			initialized =true;
			this.graph = graph;

			constructed = true;
            fieldsToUpdate = new Stack<PortUpdate>();
            updatedFields = new HashSet<PortUpdate>();

			nodeFields = new Dictionary< string, NodeFieldInformation >();
			messages = new List< string >();

			InitializeInOutDatas();

			ExceptionToLog.Call(() => Enable());

			InitializePorts();
		}

		void InitializeCustomPortTypeMethods()
		{
			MethodInfo[] methods = new MethodInfo[0];
			Type baseType = GetType();
			while (true)
			{
				methods = baseType.GetMethods(BindingFlags.NonPublic | BindingFlags.Instance);
				foreach (var method in methods)
				{
					var typeBehaviors = method.GetCustomAttributes<CustomPortTypeBehavior>().ToArray();

					if (typeBehaviors.Length == 0)
						continue;

					CustomPortTypeBehaviorDelegate deleg = null;
					try
					{
						deleg = Delegate.CreateDelegate(typeof(CustomPortTypeBehaviorDelegate), this, method) as CustomPortTypeBehaviorDelegate;
					} catch (Exception e)
					{
						Debug.LogError(e);
						Debug.LogError($"Cannot convert method {method} to a delegate of type {typeof(CustomPortTypeBehaviorDelegate)}");
					}

					foreach (var typeBehavior in typeBehaviors)
						customPortTypeBehaviorMap[typeBehavior.type] = deleg;
				}

				// Try to also find private methods in the base class
				baseType = baseType.BaseType;
				if (baseType == null)
					break;
			}
		}

		/// <summary>
		/// Use this function to initialize anything related to ports generation in your node
		/// This will allow the node creation menu to correctly recognize ports that can be connected between nodes
		/// </summary>
		public virtual void InitializePorts()
		{
<<<<<<< HEAD
			inputPorts = new NodeInputPortContainer(this);
            outputPorts = new NodeOutputPortContainer(this);
=======
			InitializeCustomPortTypeMethods();
>>>>>>> d765749d

			foreach (var nodeFieldKP in nodeFields.ToList().OrderByDescending(kp => kp.Value.info.MetadataToken))
			{
				var nodeField = nodeFieldKP.Value;

				if (HasCustomBehavior(nodeField))
				{
					UpdatePortsForField(nodeField.fieldName);
				}
				else
				{
					// If we don't have a custom behavior on the node, we just have to create a simple port
					AddPort(nodeField.input, nodeField.fieldName, new PortData { acceptMultipleEdges = nodeField.isMultiple, displayName = nodeField.name, tooltip = nodeField.tooltip });
				}
			}
		}

		// Class constructors are broken with the [SerializeReference] attribute
		protected BaseNode() {  }

		/// <summary>
		/// Update all ports of the node
		/// </summary>
		public bool UpdateAllPorts()
		{
			bool changed = false;

			foreach (var field in nodeFields)
				changed |= UpdatePortsForField(field.Value.fieldName);

			return changed;
		}

		/// <summary>
		/// Update all ports of the node without updating the connected ports. Only use this method when you need to update all the nodes ports in your graph.
		/// </summary>
		public bool UpdateAllPortsLocal()
		{
			bool changed = false;

			foreach (var field in nodeFields)
				changed |= UpdatePortsForFieldLocal(field.Value.fieldName);

			return changed;
		}


		/// <summary>
		/// Update the ports related to one C# property field (only for this node)
		/// </summary>
		/// <param name="fieldName"></param>
		public bool UpdatePortsForFieldLocal(string fieldName)
		{
			bool changed = false;

			if (!nodeFields.ContainsKey(fieldName))
				return false;

			var fieldInfo = nodeFields[fieldName];

			if (!HasCustomBehavior(fieldInfo))
				return false;

			List< string > finalPorts = new List< string >();

			var portCollection = fieldInfo.input ? (NodePortContainer)inputPorts : outputPorts;

			// Gather all fields for this port (before to modify them)
			var nodePorts = portCollection.Where(p => p.fieldName == fieldName);
			// Gather all edges connected to these fields:
			var edges = nodePorts.SelectMany(n => n.GetEdges()).ToList();

			if (fieldInfo.behavior != null)
			{
				foreach (var portData in fieldInfo.behavior(edges))
					AddPortData(portData);
			}
			else
			{
				var customPortTypeBehavior = customPortTypeBehaviorMap[fieldInfo.info.FieldType];

				foreach (var portData in customPortTypeBehavior(fieldName, fieldInfo.name, fieldInfo.info.GetValue(this)))
					AddPortData(portData);
			}

			void AddPortData(PortData portData)
			{
				var port = nodePorts.FirstOrDefault(n => n.portData.identifier == portData.identifier);
				// Guard using the port identifier so we don't duplicate identifiers
				if (port == null)
				{
					AddPort(fieldInfo.input, fieldName, portData);
					changed = true;
				}
				else
				{
					// in case the port type have changed for an incompatible type, we disconnect all the edges attached to this port
					if (!BaseGraph.TypesAreConnectable(port.portData.displayType, portData.displayType))
					{
						foreach (var edge in port.GetEdges().ToList())
							graph.Disconnect(edge.GUID);
					}

					// patch the port data
					if (port.portData != portData)
					{
						port.portData.CopyFrom(portData);
						changed = true;
					}
				}

				finalPorts.Add(portData.identifier);
			}

			// TODO
			// Remove only the ports that are no more in the list
			if (nodePorts != null)
			{
				var currentPortsCopy = nodePorts.ToList();
				foreach (var currentPort in currentPortsCopy)
				{
					// If the current port does not appear in the list of final ports, we remove it
					if (!finalPorts.Any(id => id == currentPort.portData.identifier))
					{
						RemovePort(fieldInfo.input, currentPort);
						changed = true;
					}
				}
			}

			// Make sure the port order is correct:
			portCollection.Sort((p1, p2) => {
				int p1Index = finalPorts.FindIndex(id => p1.portData.identifier == id);
				int p2Index = finalPorts.FindIndex(id => p2.portData.identifier == id);

				if (p1Index == -1 || p2Index == -1)
					return 0;

				return p1Index.CompareTo(p2Index);
			});

			onPortsUpdated?.Invoke(fieldName);

			return changed;
		}

		bool HasCustomBehavior(NodeFieldInformation info)
		{
			if (info.behavior != null)
				return true;

			if (customPortTypeBehaviorMap.ContainsKey(info.info.FieldType))
				return true;
			
			return false;
		}

		/// <summary>
		/// Update the ports related to one C# property field and all connected nodes in the graph
		/// </summary>
		/// <param name="fieldName"></param>
		public bool UpdatePortsForField(string fieldName)
		{
			bool changed  = false;

			fieldsToUpdate.Clear();
			updatedFields.Clear();

			fieldsToUpdate.Push(new PortUpdate{fieldNames = new List<string>(){fieldName}, node = this});

			// Iterate through all the ports that needs to be updated, following graph connection when the 
			// port is updated. This is required ton have type propagation multiple nodes that changes port types
			// are connected to each other (i.e. the relay node)
			while (fieldsToUpdate.Count != 0)
			{
				var (fields, node) = fieldsToUpdate.Pop();

				// Avoid updating twice a port
				if (updatedFields.Any((t) => t.node == node && fields.SequenceEqual(t.fieldNames)))
					continue;
				updatedFields.Add(new PortUpdate{fieldNames = fields, node = node});

				foreach (var field in fields)
				{
					if (node.UpdatePortsForFieldLocal(field))
					{
						foreach (var port in node.IsFieldInput(field) ? (NodePortContainer)node.inputPorts : node.outputPorts)
						{
							if (port.fieldName != field)
								continue;

							foreach(var edge in port.GetEdges())
							{
								var edgeNode = (node.IsFieldInput(field)) ? edge.outputNode : edge.inputNode;
								var fieldsWithBehavior = edgeNode.nodeFields.Values.Where(f => HasCustomBehavior(f)).Select(f => f.fieldName).ToList();
								fieldsToUpdate.Push(new PortUpdate{fieldNames = fieldsWithBehavior, node = edgeNode});
							}
						}
						changed = true;
					}
				}
			}

			return changed;
		}

		HashSet<BaseNode> portUpdateHashSet = new HashSet<BaseNode>();

		internal void DisableInternal() => ExceptionToLog.Call(() => Disable());
		internal void DestroyInternal() => ExceptionToLog.Call(() => Destroy());

		/// <summary>
		/// Called only when the node is created, not when instantiated
		/// </summary>
		public virtual void	OnNodeCreated() => GUID = Guid.NewGuid().ToString();

		public virtual FieldInfo[] GetNodeFields()
			=> GetType().GetFields(BindingFlags.Public | BindingFlags.NonPublic | BindingFlags.Instance);

		void InitializeInOutDatas()
		{
			var fields = GetNodeFields();
			var methods = GetType().GetMethods(BindingFlags.Public | BindingFlags.NonPublic | BindingFlags.Instance);

			foreach (var field in fields)
			{
				var inputAttribute = field.GetCustomAttribute< InputAttribute >();
				var outputAttribute = field.GetCustomAttribute< OutputAttribute >();
				var tooltipAttribute = field.GetCustomAttribute< TooltipAttribute >();
				var showInInspector = field.GetCustomAttribute< ShowInInspector >();
				bool isMultiple = false;
				bool input = false;
				string name = field.Name;
				string tooltip = null;

				if (showInInspector != null)
					_needsInspector = true;

				if (inputAttribute == null && outputAttribute == null)
					continue ;

				//check if field is a collection type
				isMultiple = (inputAttribute != null) ? inputAttribute.allowMultiple : (outputAttribute.allowMultiple);
				input = inputAttribute != null;
				tooltip = tooltipAttribute?.tooltip;

				if (!String.IsNullOrEmpty(inputAttribute?.name))
					name = inputAttribute.name;
				if (!String.IsNullOrEmpty(outputAttribute?.name))
					name = outputAttribute.name;

				// By default we set the behavior to null, if the field have a custom behavior, it will be set in the loop just below
				nodeFields[field.Name] = new NodeFieldInformation(field, name, input, isMultiple, tooltip, null);
			}

			foreach (var method in methods)
			{
				var customPortBehaviorAttribute = method.GetCustomAttribute< CustomPortBehaviorAttribute >();
				CustomPortBehaviorDelegate behavior = null;

				if (customPortBehaviorAttribute == null)
					continue ;

				// Check if custom port behavior function is valid
				try {
					var referenceType = typeof(CustomPortBehaviorDelegate);
					behavior = (CustomPortBehaviorDelegate)Delegate.CreateDelegate(referenceType, this, method, true);
				} catch {
					Debug.LogError("The function " + method + " cannot be converted to the required delegate format: " + typeof(CustomPortBehaviorDelegate));
				}

				if (nodeFields.ContainsKey(customPortBehaviorAttribute.fieldName))
					nodeFields[customPortBehaviorAttribute.fieldName].behavior = behavior;
				else
					Debug.LogError("Invalid field name for custom port behavior: " + method + ", " + customPortBehaviorAttribute.fieldName);
			}
		}

		#endregion

		#region Events and Processing

		public void OnEdgeConnected(SerializableEdge edge)
		{
			bool input = edge.inputNode == this;
			NodePortContainer portCollection = (input) ? (NodePortContainer)inputPorts : outputPorts;

			portCollection.Add(edge);

			UpdateAllPorts();

			onAfterEdgeConnected?.Invoke(edge);
		}

		protected virtual bool CanResetPort(NodePort port) => true;

		public void OnEdgeDisconnected(SerializableEdge edge)
		{
			if (edge == null)
				return ;

			bool input = edge.inputNode == this;
			NodePortContainer portCollection = (input) ? (NodePortContainer)inputPorts : outputPorts;

			portCollection.Remove(edge);

			// Reset default values of input port:
			bool haveConnectedEdges = edge.inputNode.inputPorts.Where(p => p.fieldName == edge.inputFieldName).Any(p => p.GetEdges().Count != 0);
			if (edge.inputNode == this && !haveConnectedEdges && CanResetPort(edge.inputPort))
				edge.inputPort?.ResetToDefault();

			UpdateAllPorts();

			onAfterEdgeDisconnected?.Invoke(edge);
		}

		public void OnProcess()
		{
			inputPorts.PullDatas();

			ExceptionToLog.Call(() => Process());

			InvokeOnProcessed();

			outputPorts.PushDatas();
		}

		public void InvokeOnProcessed() => onProcessed?.Invoke();

		/// <summary>
		/// Called when the node is enabled
		/// </summary>
		protected virtual void Enable() {}
		/// <summary>
		/// Called when the node is disabled
		/// </summary>
		protected virtual void Disable() {}
		/// <summary>
		/// Called when the node is removed
		/// </summary>
		protected virtual void Destroy() {}

		/// <summary>
		/// Override this method to implement custom processing
		/// </summary>
		protected virtual void Process() {}

		#endregion

		#region API and utils

		/// <summary>
		/// Add a port
		/// </summary>
		/// <param name="input">is input port</param>
		/// <param name="fieldName">C# field name</param>
		/// <param name="portData">Data of the port</param>
		public void AddPort(bool input, string fieldName, PortData portData)
		{
			// Fixup port data info if needed:
			if (portData.displayType == null)
				portData.displayType = nodeFields[fieldName].info.FieldType;

			if (input)
				inputPorts.Add(new NodePort(this, fieldName, portData));
			else
				outputPorts.Add(new NodePort(this, fieldName, portData));
		}

		/// <summary>
		/// Remove a port
		/// </summary>
		/// <param name="input">is input port</param>
		/// <param name="port">the port to delete</param>
		public void RemovePort(bool input, NodePort port)
		{
			if (input)
				inputPorts.Remove(port);
			else
				outputPorts.Remove(port);
		}

		/// <summary>
		/// Remove port(s) from field name
		/// </summary>
		/// <param name="input">is input</param>
		/// <param name="fieldName">C# field name</param>
		public void RemovePort(bool input, string fieldName)
		{
			if (input)
				inputPorts.RemoveAll(p => p.fieldName == fieldName);
			else
				outputPorts.RemoveAll(p => p.fieldName == fieldName);
		}

		/// <summary>
		/// Get all the nodes connected to the input ports of this node
		/// </summary>
		/// <returns>an enumerable of node</returns>
		public IEnumerable< BaseNode > GetInputNodes()
		{
			foreach (var port in inputPorts)
				foreach (var edge in port.GetEdges())
					yield return edge.outputNode;
		}

		/// <summary>
		/// Get all the nodes connected to the output ports of this node
		/// </summary>
		/// <returns>an enumerable of node</returns>
		public IEnumerable< BaseNode > GetOutputNodes()
		{
			foreach (var port in outputPorts)
				foreach (var edge in port.GetEdges())
					yield return edge.inputNode;
		}

		/// <summary>
		/// Return a node matching the condition in the dependencies of the node
		/// </summary>
		/// <param name="condition">Condition to choose the node</param>
		/// <returns>Matched node or null</returns>
		public BaseNode FindInDependencies(Func<BaseNode, bool> condition)
		{
			Stack<BaseNode> dependencies = new Stack<BaseNode>();

			dependencies.Push(this);

			int depth = 0;
			while (dependencies.Count > 0)
			{
				var node = dependencies.Pop();

				// Guard for infinite loop (faster than a HashSet based solution)
				depth++;
				if (depth > 2000)
					break;

				if (condition(node))
					return node;
				
				foreach (var dep in node.GetInputNodes())
					dependencies.Push(dep);
			}
			return null;
		}

		/// <summary>
		/// Get the port from field name and identifier
		/// </summary>
		/// <param name="fieldName">C# field name</param>
		/// <param name="identifier">Unique port identifier</param>
		/// <returns></returns>
		public NodePort	GetPort(string fieldName, string identifier)
		{
			return inputPorts.Concat(outputPorts).FirstOrDefault(p => {
				var bothNull = String.IsNullOrEmpty(identifier) && String.IsNullOrEmpty(p.portData.identifier);
				return p.fieldName == fieldName && (bothNull || identifier == p.portData.identifier);
			});
		}

		/// <summary>
		/// Is the port an input
		/// </summary>
		/// <param name="fieldName"></param>
		/// <returns></returns>
		public bool IsFieldInput(string fieldName) => nodeFields[fieldName].input;

		/// <summary>
		/// Add a message on the node
		/// </summary>
		/// <param name="message"></param>
		/// <param name="messageType"></param>
		public void AddMessage(string message, NodeMessageType messageType)
		{
			if (messages.Contains(message))
				return;

			onMessageAdded?.Invoke(message, messageType);
			messages.Add(message);
		}

		/// <summary>
		/// Remove a message on the node
		/// </summary>
		/// <param name="message"></param>
		public void RemoveMessage(string message)
		{
			onMessageRemoved?.Invoke(message);
			messages.Remove(message);
		}

		/// <summary>
		/// Remove a message that contains
		/// </summary>
		/// <param name="subMessage"></param>
		public void RemoveMessageContains(string subMessage)
		{
			string toRemove = messages.Find(m => m.Contains(subMessage));
			messages.Remove(toRemove);
			onMessageRemoved?.Invoke(toRemove);
		}

		/// <summary>
		/// Remove all messages on the node
		/// </summary>
		public void ClearMessages()
		{
			foreach (var message in messages)
				onMessageRemoved?.Invoke(message);
			messages.Clear();
		}

		#endregion
	}
}<|MERGE_RESOLUTION|>--- conflicted
+++ resolved
@@ -104,14 +104,10 @@
 		public virtual bool			needsInspector => _needsInspector;
 
 		[NonSerialized]
-<<<<<<< HEAD
-		Dictionary< string, NodeFieldInformation >	nodeFields;
-=======
 		internal Dictionary< string, NodeFieldInformation >	nodeFields = new Dictionary< string, NodeFieldInformation >();
 
 		[NonSerialized]
 		internal Dictionary< Type, CustomPortTypeBehaviorDelegate> customPortTypeBehaviorMap = new Dictionary<Type, CustomPortTypeBehaviorDelegate>();
->>>>>>> d765749d
 
 		[NonSerialized]
 		List< string >				messages;
@@ -204,7 +200,6 @@
             fieldsToUpdate = new Stack<PortUpdate>();
             updatedFields = new HashSet<PortUpdate>();
 
-			nodeFields = new Dictionary< string, NodeFieldInformation >();
 			messages = new List< string >();
 
 			InitializeInOutDatas();
@@ -255,12 +250,7 @@
 		/// </summary>
 		public virtual void InitializePorts()
 		{
-<<<<<<< HEAD
-			inputPorts = new NodeInputPortContainer(this);
-            outputPorts = new NodeOutputPortContainer(this);
-=======
 			InitializeCustomPortTypeMethods();
->>>>>>> d765749d
 
 			foreach (var nodeFieldKP in nodeFields.ToList().OrderByDescending(kp => kp.Value.info.MetadataToken))
 			{
