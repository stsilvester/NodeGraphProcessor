--- conflicted
+++ resolved
@@ -283,12 +283,7 @@
 
 		public PortView AddPort(FieldInfo fieldInfo, Direction direction, BaseEdgeConnectorListener listener, PortData portData)
 		{
-<<<<<<< HEAD
-			// TODO: hardcoded value
-			PortView p = CreatePortView(Orientation.Horizontal, direction, fieldInfo, portData, listener);
-=======
-			PortView p = PortView.CreatePV(direction, fieldInfo, portData, listener);
->>>>>>> e017b1da
+			PortView p = CreatePortView(direction, fieldInfo, portData, listener);
 
 			if (p.direction == Direction.Input)
 			{
